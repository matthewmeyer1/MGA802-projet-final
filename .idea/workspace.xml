--- conflicted
+++ resolved
@@ -4,7 +4,6 @@
     <option name="autoReloadType" value="SELECTIVE" />
   </component>
   <component name="ChangeListManager">
-<<<<<<< HEAD
     <list default="true" id="9735db3c-6c18-4253-b7f4-fdddd182ec2a" name="Changes" comment="lil change">
       <change afterPath="$PROJECT_DIR$/data/ressources/csv/kpo606.csv" afterDir="false" />
       <change afterPath="$PROJECT_DIR$/itinerary/aircraft.py" afterDir="false" />
@@ -14,9 +13,6 @@
       <change beforePath="$PROJECT_DIR$/itinerary/legs.py" beforeDir="false" afterPath="$PROJECT_DIR$/itinerary/legs.py" afterDir="false" />
       <change beforePath="$PROJECT_DIR$/itinerary_ui.py" beforeDir="false" afterPath="$PROJECT_DIR$/itinerary_ui.py" afterDir="false" />
     </list>
-=======
-    <list default="true" id="9735db3c-6c18-4253-b7f4-fdddd182ec2a" name="Changes" comment="Ajout de l'altitude dans le dataframe" />
->>>>>>> 6c88ead6
     <option name="SHOW_DIALOG" value="false" />
     <option name="HIGHLIGHT_CONFLICTS" value="true" />
     <option name="HIGHLIGHT_NON_ACTIVE_CHANGELIST" value="false" />
@@ -65,13 +61,8 @@
     "Python.testing.executor": "Run",
     "RunOnceActivity.ShowReadmeOnStart": "true",
     "RunOnceActivity.git.unshallow": "true",
-<<<<<<< HEAD
     "git-widget-placeholder": "matthew",
     "last_opened_file_path": "C:/Users/matth/PycharmProjects/MGA802-projet-final/data/ressources/csv"
-=======
-    "git-widget-placeholder": "main",
-    "last_opened_file_path": "C:/Users/antoi/OneDrive/Desktop/ETS/Session 12/MGA802/Projet Final/data/extraction"
->>>>>>> 6c88ead6
   }
 }]]></component>
   <component name="RecentsManager">
@@ -136,7 +127,6 @@
       <option name="project" value="LOCAL" />
       <updated>1750127453442</updated>
     </task>
-<<<<<<< HEAD
     <task id="LOCAL-00006" summary="update gitignore">
       <option name="closed" value="true" />
       <created>1750117549080</created>
@@ -154,9 +144,7 @@
       <updated>1750187111637</updated>
     </task>
     <option name="localTasksCounter" value="8" />
-=======
-    <option name="localTasksCounter" value="6" />
->>>>>>> 6c88ead6
+
     <servers />
   </component>
   <component name="Vcs.Log.Tabs.Properties">
@@ -173,7 +161,6 @@
   <component name="VcsManagerConfiguration">
     <MESSAGE value="Project structure" />
     <MESSAGE value="Ajout fonction extraction de d'information des pdf vers des listes pythons" />
-<<<<<<< HEAD
     <MESSAGE value="Add functionality of extraction in main" />
     <MESSAGE value="update gitignore" />
     <MESSAGE value="lil change" />
@@ -185,9 +172,6 @@
         <watch expression="len(table_vals)" language="Python" />
       </configuration>
     </watches-manager>
-=======
-    <MESSAGE value="Ajout de l'altitude dans le dataframe" />
-    <option name="LAST_COMMIT_MESSAGE" value="Ajout de l'altitude dans le dataframe" />
->>>>>>> 6c88ead6
+
   </component>
 </project>