--- conflicted
+++ resolved
@@ -251,8 +251,12 @@
         self.setup_defaults()
 
     def save_aircraft_profile(self):
-<<<<<<< HEAD
-        """Sauvegarder le profil d'aéronef"""
+        """
+        Sauvegarder le profil d'aéronef.
+
+        Fonctionnalité placeholder pour sauvegarder un profil,
+        affiche un message d'information pour l'instant.
+        """
         try:
             # Obtenir les données actuelles de l'aéronef et du vol
             aircraft_data = self.get_aircraft_data()
@@ -306,7 +310,12 @@
             messagebox.showerror("Erreur", f"Erreur lors de la sauvegarde du profil:\n{str(e)}")
 
     def load_aircraft_profile(self):
-        """Charger un profil d'aéronef"""
+        """
+        Charger un profil d'aéronef.
+
+        Fonctionnalité placeholder pour charger un profil,
+        affiche un message d'information pour l'instant.
+        """
         try:
             # Sélectionner le fichier à charger
             filename = filedialog.askopenfilename(
@@ -365,24 +374,6 @@
             messagebox.showerror("Erreur", "Fichier de profil corrompu ou invalide")
         except Exception as e:
             messagebox.showerror("Erreur", f"Erreur lors du chargement du profil:\n{str(e)}")
-=======
-        """
-        Sauvegarder le profil d'aéronef.
-
-        Fonctionnalité placeholder pour sauvegarder un profil,
-        affiche un message d'information pour l'instant.
-        """
-        messagebox.showinfo("Info", "Fonctionnalité de sauvegarde à implémenter")
-
-    def load_aircraft_profile(self):
-        """
-        Charger un profil d'aéronef.
-
-        Fonctionnalité placeholder pour charger un profil,
-        affiche un message d'information pour l'instant.
-        """
-        messagebox.showinfo("Info", "Fonctionnalité de chargement à implémenter")
->>>>>>> 93380580
 
 
 class AirportsTab(ttk.Frame):
